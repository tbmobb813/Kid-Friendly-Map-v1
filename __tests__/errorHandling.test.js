--- conflicted
+++ resolved
@@ -7,11 +7,7 @@
         removeItem: jest.fn(),
     },
 }));
-<<<<<<< HEAD
 import { SafeAsyncStorage, withRetry, DEFAULT_RETRY_CONFIG } from '@/utils/errorHandling';
-=======
-import { SafeAsyncStorage, withRetry, DEFAULT_RETRY_CONFIG, handleLocationError, handleNetworkError, handleCameraError, createSafetyErrorBoundary } from '@/utils/errorHandling';
->>>>>>> 65d222b7
 import AsyncStorage from '@react-native-async-storage/async-storage';
 
 const mockAsyncStorage = AsyncStorage;

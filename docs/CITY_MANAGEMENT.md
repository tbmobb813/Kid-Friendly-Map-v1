--- conflicted
+++ resolved
@@ -74,11 +74,7 @@
 
 ### File Structure
 
-<<<<<<< HEAD
-``` text
-=======
 ```text
->>>>>>> 34b1f819
 config/regions/
 ├── newYork.ts
 ├── chicago.ts

--- conflicted
+++ resolved
@@ -124,11 +124,7 @@
     addToRecentSearches(place);
     completeTrip('Current Location', place.name);
     trackUserAction('select_place', { place_name: place.name, place_category: place.category });
-<<<<<<< HEAD
     router.push("/map" as any);
-=======
-    router.push('/map' as any);
->>>>>>> 65d222b7
   };
 
   const handleSuggestionSelect = (suggestion: SearchSuggestion) => {
@@ -140,13 +136,8 @@
   const handleCategorySelect = (categoryId: PlaceCategory | string) => {
     trackUserAction('select_category', { category: categoryId });
     router.push({
-<<<<<<< HEAD
       pathname: "/search" as any,
       params: { category: categoryId }
-=======
-      pathname: '/search' as any,
-      params: { category: categoryId },
->>>>>>> 65d222b7
     });
   };
 
@@ -257,11 +248,7 @@
             title="No favorites yet"
             description={`Add places you visit often in ${currentRegion.name} to see them here`}
             actionText="Search Places"
-<<<<<<< HEAD
             onAction={() => router.push("/search" as any)}
-=======
-            onAction={() => router.push('/search' as any)}
->>>>>>> 65d222b7
           />
         )}
 

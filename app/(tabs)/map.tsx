<<<<<<< HEAD
import React, { useEffect, useMemo, useState } from "react";
// (View, Text already imported below)
import { GestureHandlerRootView } from 'react-native-gesture-handler';
import { TouchableOpacity } from 'react-native';
import { HelpCircle, Accessibility, Menu } from 'lucide-react-native';
import MapLibreGL from '@maplibre/maplibre-react-native';
// MapLibreGL Native Map scaffold
const MapLibreMapView = ({ origin, destination, route, showTransitStations, stations, onStationPress, mapStyle }: any) => (
  <MapLibreGL.MapView style={{ flex: 1 }} mapStyle={mapStyle}>
    {/* Center on origin if available */}
    <MapLibreGL.Camera
      zoomLevel={13}
      centerCoordinate={origin?.coordinates ? [origin.coordinates.longitude, origin.coordinates.latitude] : [-74.006, 40.7128]}
    />
    {/* Marker for origin/current location */}
    {origin?.coordinates && (
      <MapLibreGL.PointAnnotation
        id="origin"
        coordinate={[origin.coordinates.longitude, origin.coordinates.latitude]}
      >
        <View style={{ backgroundColor: '#4F8EF7', borderRadius: 12, padding: 6 }}>
          <Text style={{ color: '#fff', fontWeight: 'bold' }}>📍</Text>
        </View>
      </MapLibreGL.PointAnnotation>
    )}
    {/* Marker for destination */}
    {destination?.coordinates && (
      <MapLibreGL.PointAnnotation
        id="destination"
        coordinate={[destination.coordinates.longitude, destination.coordinates.latitude]}
      >
        <View style={{ backgroundColor: '#F7B500', borderRadius: 12, padding: 6 }}>
          <Text style={{ color: '#fff', fontWeight: 'bold' }}>🏁</Text>
        </View>
      </MapLibreGL.PointAnnotation>
    )}
    {/* Polyline for route */}
    {route?.geometry?.coordinates && (
      <MapLibreGL.ShapeSource id="route" shape={{ type: 'LineString', coordinates: route.geometry.coordinates }}>
        <MapLibreGL.LineLayer id="routeLine" style={{ lineColor: '#4F8EF7', lineWidth: 5 }} />
      </MapLibreGL.ShapeSource>
    )}
    {/* Show transit stations as markers, wire up tap logic */}
    {showTransitStations && Array.isArray(stations) && stations.map((station: any) => (
      <MapLibreGL.PointAnnotation
        key={station.id}
        id={station.id}
        coordinate={[station.coordinates.longitude, station.coordinates.latitude]}
        onSelected={() => onStationPress?.(station.id)}
      >
        <View style={{ backgroundColor: '#fff', borderRadius: 8, padding: 4, borderWidth: 1, borderColor: '#4F8EF7' }}>
          <Text style={{ color: '#4F8EF7', fontWeight: 'bold', fontSize: 12 }}>🚉</Text>
        </View>
      </MapLibreGL.PointAnnotation>
    ))}
  </MapLibreGL.MapView>
);
// Placeholder implementations for missing components
const ExpoMapView = (props: any) => <View style={{ flex: 1, backgroundColor: '#e0e0e0' }}><Text>ExpoMapView</Text></View>;

// FAB bullet/burger menu: single main FAB that toggles small action buttons above it
const FloatingMenu = ({ onRecenter, onHelp, onToggleAccessibility }: any) => {
  const [open, setOpen] = useState(false);

  return (
    <View style={{ alignItems: 'center' }}>
      {open && (
        <View style={{ marginBottom: 8, alignItems: 'center' }}>
          <TouchableOpacity onPress={() => { onRecenter?.(); setOpen(false); }} style={{ marginVertical: 6 }} accessibilityLabel="Recenter map">
            <View style={{ width: 48, height: 48, borderRadius: 24, backgroundColor: '#4F8EF7', alignItems: 'center', justifyContent: 'center', elevation: 8 }}>
              <Navigation color="#fff" size={22} />
            </View>
          </TouchableOpacity>
          <TouchableOpacity onPress={() => { onHelp?.(); setOpen(false); }} style={{ marginVertical: 6 }} accessibilityLabel="Help">
            <View style={{ width: 48, height: 48, borderRadius: 24, backgroundColor: '#F7B500', alignItems: 'center', justifyContent: 'center', elevation: 8 }}>
              <HelpCircle color="#fff" size={22} />
            </View>
          </TouchableOpacity>
          <TouchableOpacity onPress={() => { onToggleAccessibility?.(); setOpen(false); }} style={{ marginVertical: 6 }} accessibilityLabel="Toggle accessibility mode">
            <View style={{ width: 48, height: 48, borderRadius: 24, backgroundColor: '#98DDA1', alignItems: 'center', justifyContent: 'center', elevation: 8 }}>
              <Accessibility color="#fff" size={22} />
            </View>
          </TouchableOpacity>
        </View>
      )}

      <TouchableOpacity onPress={() => setOpen(o => !o)} accessibilityLabel="Open menu">
        <View style={{ width: 64, height: 64, borderRadius: 32, backgroundColor: '#2D3748', alignItems: 'center', justifyContent: 'center', elevation: 12 }}>
          <Menu color="#fff" size={28} />
        </View>
      </TouchableOpacity>
    </View>
  );
};
// Removed local BottomSheet placeholder to avoid naming conflict
const RouteInfoPanel = ({ route, unifiedRoute }: any) => {
  if (!route && !unifiedRoute) {
    return (
      <View style={{ padding: 8 }}>
        <Text style={{ fontWeight: '600', color: '#4F8EF7' }}>No route selected</Text>
        <Text style={{ color: '#666', marginTop: 6 }}>Set an origin and destination to see route details here.</Text>
      </View>
    );
  }

  const summary = route?.properties?.summary ?? unifiedRoute?.properties?.summary ?? null;

  return (
    <View style={{ padding: 8 }}>
      <Text style={{ fontWeight: '700', fontSize: 16, color: '#0f172a' }}>{route?.name ?? unifiedRoute?.name ?? 'Selected route'}</Text>
      {summary && (
        <Text style={{ color: '#374151', marginTop: 6 }}>{`Distance: ${Math.round((summary.distance ?? 0) / 1000 * 10) / 10} km · Duration: ${Math.round((summary.duration ?? 0) / 60)} min`}</Text>
      )}
    </View>
  );
};

const SafetyPanel = ({ children }: any) => (
  <View style={{ padding: 8, backgroundColor: '#FEF3F2', borderRadius: 8, marginVertical: 8 }}>
    <Text style={{ fontWeight: '700', color: '#B91C1C' }}>Safety tips</Text>
    <Text style={{ color: '#7F1D1D', marginTop: 6 }}>• Stay on well-lit routes at night
    {'\n'}• Keep an eye on surroundings and avoid isolated areas
    {'\n'}• Make sure your child is visible to drivers</Text>
    {children}
  </View>
);

const FunFactCard = ({ fact }: any) => (
  <View style={{ padding: 8, backgroundColor: '#EEF2FF', borderRadius: 8, marginVertical: 8 }}>
    <Text style={{ fontWeight: '700', color: '#3730A3' }}>Fun fact</Text>
    <Text style={{ color: '#3730A3', marginTop: 6 }}>{fact ?? 'Parks make kids happier — take a detour!'}</Text>
  </View>
);

const ParentControlsTab = ({ onOpenSettings }: any) => (
  <View style={{ padding: 8 }}>
    <Text style={{ fontWeight: '700' }}>Parent Controls</Text>
    <TouchableOpacity onPress={onOpenSettings} style={{ marginTop: 8 }}>
      <View style={{ padding: 10, backgroundColor: '#fff', borderRadius: 8, borderWidth: 1, borderColor: '#E6E6E6' }}>
        <Text>Settings</Text>
      </View>
    </TouchableOpacity>
  </View>
);
const AnimatedConfetti = () => <View style={{ position: 'absolute', top: 0, left: 0, right: 0, height: 20, backgroundColor: 'transparent', zIndex: 100 }}><Text>AnimatedConfetti</Text></View>;
import { StyleSheet, Text, View, Dimensions, Platform, Modal, ActivityIndicator, UIManager } from "react-native";
// Import bottom-sheet at runtime to avoid type resolution issues in some environments
let BottomSheet: any = null;
let BottomSheetView: any = null;
let BottomSheetHandle: any = null;
let BottomSheetModalProvider: any = ({ children }: any) => children;
try {
  // eslint-disable-next-line @typescript-eslint/no-var-requires
  const _bs = require('@gorhom/bottom-sheet');
  BottomSheet = _bs.default ?? _bs;
  BottomSheetView = _bs.BottomSheetView ?? _bs.BottomSheetView;
  BottomSheetHandle = _bs.BottomSheetHandle ?? _bs.BottomSheetHandle;
  BottomSheetModalProvider = _bs.BottomSheetModalProvider ?? _bs.BottomSheetModalProvider ?? BottomSheetModalProvider;
} catch (e) {
  // If module isn't present at runtime (e.g. tests), fallback to no-op components
  BottomSheet = ({ children }: any) => <>{children}</>;
}
import { useRouter } from "expo-router";
import Colors from "@/constants/colors";
import MapWithInfoPanel from "@/components/MapWithInfoPanel";
import { useNavigationStore } from "@/stores/enhancedNavigationStore";
import { Route } from "@/types/navigation";
import { Navigation, MapPin, Search, X, Settings, AlertCircle, Zap } from "lucide-react-native";
import useLocation from "@/hooks/useLocation";
import { findStationById, findNearestStations } from "@/config/transit/nyc-stations";
import MapLibreRouteView from "@/components/MapLibreRouteView";
import { isMapLibreAvailable } from "@/components/MapLibreMap";
import { useRouteORS } from "@/hooks/useRouteORS";
import Config from "@/utils/config";
=======
import React, { useEffect, useMemo, useState } from 'react';
import {
  StyleSheet,
  Text,
  View,
  ScrollView,
  Pressable,
  Dimensions,
  Platform,
  Modal,
  ActivityIndicator,
  UIManager,
} from 'react-native';
import { useRouter } from 'expo-router';
import Colors from '@/constants/colors';
import InteractiveMap from '@/components/InteractiveMap';
import RouteCard from '@/components/RouteCard';
import EnhancedRouteCard from '@/components/EnhancedRouteCard';
import RoutingPreferences from '@/components/RoutingPreferences';
import SafetyPanel from '@/components/SafetyPanel';
import TravelModeSelector from '@/components/TravelModeSelector';
import MTALiveArrivals from '@/components/MTALiveArrivals';
import { useNavigationStore } from '@/stores/enhancedNavigationStore';
import { Route } from '@/types/navigation';
import { Navigation, MapPin, Search, X, Settings, AlertCircle, Zap } from 'lucide-react-native';
import useLocation from '@/hooks/useLocation';
import { findStationById } from '@/config/transit/nyc-stations';
import MapLibreRouteView from '@/components/MapLibreRouteView';
import { isMapLibreAvailable } from '@/components/MapLibreMap';
import { useRouteORS } from '@/hooks/useRouteORS';
import Config from '@/utils/config';
>>>>>>> b91a6477

const { width: screenWidth, height: screenHeight } = Dimensions.get('window');

export default function MapScreen() {
  const router = useRouter();
  const { location, loading: locationLoading } = useLocation();
  const [selectedStationId, setSelectedStationId] = useState<string | null>(null);
  const [showStationModal, setShowStationModal] = useState(false);
  const [showPreferences, setShowPreferences] = useState(false);
<<<<<<< HEAD
  const [scrollEnabled, setScrollEnabled] = useState(true);
  
   const mapLibreCameraRef = React.useRef(null);
  const { 
=======

  const {
>>>>>>> b91a6477
    origin,
    destination,
    availableRoutes,
    unifiedRoutes,
    selectedRoute,
    selectedUnifiedRoute,
    selectedTravelMode,
    isLoadingRoutes,
    routingError,
    useAdvancedRouting,
    routingPreferences,
    setOrigin,
    findRoutes,
    selectRoute,
    selectUnifiedRoute,
<<<<<<< HEAD
    setTravelMode
=======
    setTravelMode,
>>>>>>> b91a6477
  } = useNavigationStore();

  useEffect(() => {
    // Update origin when location changes, especially when moving from default to real location
<<<<<<< HEAD
    if (location && (!origin || origin.id === "current-location")) {
=======
    if (location && (!origin || origin.id === 'current-location')) {
>>>>>>> b91a6477
      console.log('📍 Updating origin to current location:', location);
      setOrigin({
        id: 'current-location',
        name: 'Current Location',
        address: 'Your current position',
        category: 'other',
        coordinates: {
          latitude: location.latitude,
          longitude: location.longitude,
        },
      });
    }
  }, [location?.latitude, location?.longitude]);

  useEffect(() => {
    // Find routes when both origin and destination are set
    if (origin && destination) {
      findRoutes();
    }
  }, [origin, destination]);

  const handleRouteSelect = (route: Route) => {
    selectRoute(route);
<<<<<<< HEAD
    
    // Also select corresponding unified route if available
    const matchingUnifiedRoute = unifiedRoutes.find(ur => ur.id === route.id);
    if (matchingUnifiedRoute) {
      selectUnifiedRoute(matchingUnifiedRoute);
    }
    
    router.push(`/(tabs)/transit` as any);
  };

  const handleAdvancedRouteSelect = (unifiedRoute: any) => {
    selectUnifiedRoute(unifiedRoute);
    router.push(`/(tabs)/transit` as any);
  };

  const handleSearchPress = () => {
    router.push("/(tabs)/search" as any);
  };

  const handlePreferencesPress = () => {
    setShowPreferences(true);
  };

  const handleRetryRouting = () => {
    findRoutes();
  };

  const handleStationPress = (stationId: string) => {
    setSelectedStationId(stationId);
    setShowStationModal(true);
  };

  const handleCloseStationModal = () => {
    setShowStationModal(false);
    setSelectedStationId(null);
  };

  const selectedStation = selectedStationId ? findStationById(selectedStationId) : null;

  const mapLibreSupported = useMemo(() => {
    if (!isMapLibreAvailable) {
      return false;
    }

    if (Platform.OS === 'web') {
      return false;
    }

    const managerNames = ['MapLibreGLMapView', 'RCTMGLMapView'];
    return managerNames.some((name) => {
      try {
        return Boolean((UIManager as any)?.getViewManagerConfig?.(name));
      } catch {
        return false;
      }
    });
  }, []);

  // Check if expo-maps is available (only in development builds)
  const expoMapsSupported = useMemo(() => {
    // Expo Maps requires a development build - not available in Expo Go
    // Use a safe check that doesn't try to load the module
    try {
      // Check if expo-modules-core has the native module registered
      const ExpoModulesCore = require('expo-modules-core');
      const hasExpoMaps = ExpoModulesCore.NativeModulesProxy?.ExpoMaps != null;
      // Only support on Android for now since our implementation is Android-specific
      return hasExpoMaps && Platform.OS === 'android';
    } catch {
      return false;
    }
  }, []);

  useEffect(() => {
    if (!mapLibreSupported && !expoMapsSupported) {
      console.warn(
        'Advanced mapping modules not detected. Using fallback OpenStreetMap. For better performance, run a development build with MapLibre or Expo Maps.',
      );
    }
  }, [mapLibreSupported, expoMapsSupported]);

  // Priority: MapLibre > Expo Maps > Interactive Map (OpenStreetMap)
  const mapImplementation = useMemo(() => {
    if (mapLibreSupported) return 'maplibre';
    if (expoMapsSupported) return 'expo-maps';
    return 'interactive';
  }, [mapLibreSupported, expoMapsSupported]);

  const originCoord = useMemo(
    () => (origin ? [origin.coordinates.longitude, origin.coordinates.latitude] as [number, number] : undefined),
    [origin?.coordinates?.longitude, origin?.coordinates?.latitude]
  );

  const destinationCoord = useMemo(
    () => (destination ? [destination.coordinates.longitude, destination.coordinates.latitude] as [number, number] : undefined),
    [destination?.coordinates?.longitude, destination?.coordinates?.latitude]
  );

  // Get real nearby stations using helper
  const nearbyStations = useMemo(() => {
    if (origin?.coordinates) {
      return findNearestStations(origin.coordinates.latitude, origin.coordinates.longitude, 10).map(s => s.station);
    }
    return [];
  }, [origin?.coordinates?.latitude, origin?.coordinates?.longitude]);

  const { geojson: orsRouteGeoJSON } = useRouteORS(originCoord, destinationCoord, {
    enabled: Boolean(originCoord && destinationCoord && Config.ROUTING.ORS_API_KEY),
  });

  // ...existing code...
  // Snap points for bottom sheet
  const bottomSheetSnapPoints = ['25%', '60%'];

  return (
    <GestureHandlerRootView style={{ flex: 1 }}>
  <BottomSheetModalProvider>
        <View style={{ flex: 1, backgroundColor: '#fff' }}>
          {/* AnimatedConfetti overlays everything */}
          <AnimatedConfetti />
          {/* MapView fills space above bottom sheet */}
          <View style={{ flex: 1 }}>
            <MapLibreMapView
              origin={origin}
              destination={destination}
              route={selectedRoute}
              showTransitStations={true}
              stations={nearbyStations}
              mapStyle={Config.MAP.STYLE_URL ?? 'https://demotiles.maplibre.org/style.json'}
              onStationPress={handleStationPress}
            />
          </View>
          {/* FloatingControls float above map, not inside it */}
          <View style={{ position: 'absolute', bottom: 240, right: 24, zIndex: 10 }}>
            <FloatingMenu
              onRecenter={() => {
                // Recenter map to origin (user location)
                if (origin?.coordinates && globalThis?.mapLibreCameraRef?.current) {
                  globalThis.mapLibreCameraRef.current.setCamera({
                    centerCoordinate: [origin.coordinates.longitude, origin.coordinates.latitude],
                    zoomLevel: 15,
                    animationDuration: 800,
                  });
                }
              }}
              onHelp={() => {
                // Show help modal or info
                alert('Help: Tap stations for info, drag up the panel for details, use accessibility for larger text.');
              }}
              onToggleAccessibility={() => {
                // Toggle accessibility mode in navigation store
                setShowPreferences((prev) => !prev);
              }}
            />
          </View>
          {/* Interactive BottomSheet from @gorhom/bottom-sheet */}
          <BottomSheet
            index={0}
            snapPoints={bottomSheetSnapPoints}
            backgroundStyle={{ backgroundColor: '#fff', borderTopLeftRadius: 24, borderTopRightRadius: 24, shadowColor: '#000', shadowOpacity: 0.1, shadowRadius: 8, shadowOffset: { width: 0, height: -2 }, elevation: 8 }}
            handleIndicatorStyle={{ backgroundColor: '#4F8EF7', width: 40, height: 6, borderRadius: 3, alignSelf: 'center', marginVertical: 8 }}
          >
            <BottomSheetView style={{ padding: 16 }}>
              <RouteInfoPanel />
              <SafetyPanel />
              <FunFactCard />
              <ParentControlsTab />
              {/* Test content for visibility */}
              <Text style={{ textAlign: 'center', color: '#4F8EF7', marginTop: 16 }}>BottomSheet is visible!</Text>
            </BottomSheetView>
          </BottomSheet>
        </View>
  </BottomSheetModalProvider>
    </GestureHandlerRootView>
=======

    // Also select corresponding unified route if available
    const matchingUnifiedRoute = unifiedRoutes.find((ur) => ur.id === route.id);
    if (matchingUnifiedRoute) {
      selectUnifiedRoute(matchingUnifiedRoute);
    }

    router.push('/(tabs)/transit');
  };

  const handleSearchPress = () => {
    router.push('/(tabs)/search');
  };

  const handlePreferencesPress = () => {
    setShowPreferences(true);
  };

  const handleRetryRouting = () => {
    findRoutes();
  };

  const handleStationPress = (stationId: string) => {
    setSelectedStationId(stationId);
    setShowStationModal(true);
  };

  const handleCloseStationModal = () => {
    setShowStationModal(false);
    setSelectedStationId(null);
  };

  const selectedStation = selectedStationId ? findStationById(selectedStationId) : null;

  const mapLibreSupported = useMemo(() => {
    if (!isMapLibreAvailable) {
      return false;
    }

    if (Platform.OS === 'web') {
      return false;
    }

    const managerNames = ['MapLibreGLMapView', 'RCTMGLMapView'];
    return managerNames.some((name) => {
      try {
        return Boolean((UIManager as any)?.getViewManagerConfig?.(name));
      } catch {
        return false;
      }
    });
  }, []);

  useEffect(() => {
    if (!mapLibreSupported) {
      console.warn(
        'MapLibre native module not detected. Falling back to InteractiveMap. Run a development build with the MapLibre module installed to enable advanced map features.',
      );
    }
  }, [mapLibreSupported]);

  const useMapLibre = mapLibreSupported;

  const originCoord = useMemo(
    () =>
      origin
        ? ([origin.coordinates.longitude, origin.coordinates.latitude] as [number, number])
        : undefined,
    [origin?.coordinates?.longitude, origin?.coordinates?.latitude],
  );

  const destinationCoord = useMemo(
    () =>
      destination
        ? ([destination.coordinates.longitude, destination.coordinates.latitude] as [
            number,
            number,
          ])
        : undefined,
    [destination?.coordinates?.longitude, destination?.coordinates?.latitude],
  );

  const { geojson: orsRouteGeoJSON } = useRouteORS(originCoord, destinationCoord, {
    enabled: Boolean(originCoord && destinationCoord && Config.ROUTING.ORS_API_KEY),
  });

  return (
    <View style={styles.container}>
      {/* GPS Status Indicator */}
      {locationLoading && (
        <View style={styles.gpsStatusBar}>
          <ActivityIndicator size="small" color={Colors.primary} />
          <Text style={styles.gpsStatusText}>Acquiring GPS location...</Text>
        </View>
      )}
      {!locationLoading && location?.latitude !== 40.7128 && (
        <View style={styles.gpsStatusBar}>
          <View style={styles.gpsIndicator} />
          <Text style={styles.gpsStatusText}>GPS location active</Text>
        </View>
      )}

      <View style={styles.mapContainer}>
        {useMapLibre ? (
          <MapLibreRouteView
            origin={origin ?? undefined}
            destination={destination ?? undefined}
            routeGeoJSON={orsRouteGeoJSON}
            onStationPress={handleStationPress}
            showTransitStations
          />
        ) : (
          <InteractiveMap
            origin={origin || undefined}
            destination={destination || undefined}
            route={selectedRoute || undefined}
            onStationPress={handleStationPress}
            showTransitStations
          />
        )}
      </View>

      <ScrollView
        style={styles.scrollableContent}
        contentContainerStyle={styles.scrollContentContainer}
        showsVerticalScrollIndicator={false}
        bounces={true}
      >
        <SafetyPanel
          currentLocation={location}
          currentPlace={
            destination
              ? {
                  id: destination.id,
                  name: destination.name,
                }
              : undefined
          }
        />

        <View style={styles.contentContainer}>
          <View style={styles.locationBar}>
            <View style={styles.locationPins}>
              <View style={[styles.locationPin, styles.originPin]}>
                <Navigation size={16} color="#FFFFFF" />
              </View>
              <View style={styles.locationConnector} />
              <View style={[styles.locationPin, styles.destinationPin]}>
                <MapPin size={16} color="#FFFFFF" />
              </View>
            </View>

            <View style={styles.locationTexts}>
              <Pressable style={styles.locationButton}>
                <Text style={styles.locationText} numberOfLines={1}>
                  {origin?.name || 'Select starting point'}
                </Text>
              </Pressable>

              <Pressable style={styles.locationButton} onPress={handleSearchPress}>
                <Text
                  style={[styles.locationText, !destination && styles.placeholderText]}
                  numberOfLines={1}
                >
                  {destination?.name || 'Where to?'}
                </Text>
                {!destination && (
                  <Search size={16} color={Colors.textLight} style={styles.searchIcon} />
                )}
              </Pressable>
            </View>
          </View>

          {destination ? (
            <>
              <View style={styles.controlsRow}>
                <View style={styles.travelModeContainer}>
                  <TravelModeSelector
                    selectedMode={selectedTravelMode}
                    onModeChange={setTravelMode}
                  />
                </View>
                <Pressable style={styles.preferencesButton} onPress={handlePreferencesPress}>
                  <Settings size={20} color={Colors.primary} />
                </Pressable>
              </View>

              {/* Loading State */}
              {isLoadingRoutes && (
                <View style={styles.loadingContainer}>
                  <ActivityIndicator size="large" color={Colors.primary} />
                  <Text style={styles.loadingText}>Finding best routes...</Text>
                  {routingPreferences.childAge && (
                    <Text style={styles.loadingSubtext}>
                      Optimizing for age {routingPreferences.childAge}
                    </Text>
                  )}
                </View>
              )}

              {/* Error State */}
              {routingError && !isLoadingRoutes && (
                <View style={styles.errorContainer}>
                  <AlertCircle size={24} color={Colors.error} />
                  <Text style={styles.errorText}>{routingError}</Text>
                  <Pressable style={styles.retryButton} onPress={handleRetryRouting}>
                    <Text style={styles.retryButtonText}>Retry</Text>
                  </Pressable>
                </View>
              )}

              {/* Routes Section */}
              {!isLoadingRoutes && !routingError && (
                <>
                  <View style={styles.routesHeader}>
                    <Text style={styles.sectionTitle}>
                      Available Routes (
                      {useAdvancedRouting ? unifiedRoutes.length : availableRoutes.length})
                    </Text>
                    {useAdvancedRouting && (
                      <View style={styles.advancedBadge}>
                        <Zap size={12} color={Colors.success} />
                        <Text style={styles.advancedBadgeText}>Enhanced</Text>
                      </View>
                    )}
                  </View>

                  <View style={styles.routesContainer}>
                    {useAdvancedRouting
                      ? // Enhanced route cards with scores and additional info
                        unifiedRoutes.map((unifiedRoute, index) => {
                          const legacyRoute = availableRoutes.find((r) => r.id === unifiedRoute.id);
                          return legacyRoute ? (
                            <EnhancedRouteCard
                              key={unifiedRoute.id}
                              route={legacyRoute}
                              unifiedRoute={unifiedRoute}
                              onPress={handleRouteSelect}
                              isSelected={selectedUnifiedRoute?.id === unifiedRoute.id}
                              showDetailedScores={index === 0} // Show detailed scores for top route
                            />
                          ) : null;
                        })
                      : // Legacy route cards
                        availableRoutes.map((route) => (
                          <RouteCard
                            key={route.id}
                            route={route}
                            onPress={handleRouteSelect}
                            isSelected={selectedRoute?.id === route.id}
                          />
                        ))}
                  </View>

                  {/* Route insights for enhanced routing */}
                  {useAdvancedRouting && unifiedRoutes.length > 0 && (
                    <View style={styles.insightsContainer}>
                      <Text style={styles.insightsTitle}>Route Insights</Text>
                      {routingPreferences.childAge && (
                        <Text style={styles.insightText}>
                          🛡️ Routes optimized for {routingPreferences.childAge}-year-old safety
                        </Text>
                      )}
                      {routingPreferences.wheelchair && (
                        <Text style={styles.insightText}>
                          ♿ Showing only wheelchair accessible routes
                        </Text>
                      )}
                      {unifiedRoutes.some((r) => r.alerts && r.alerts.length > 0) && (
                        <Text style={styles.insightText}>
                          ⚠️ Service alerts detected on some routes
                        </Text>
                      )}
                    </View>
                  )}
                </>
              )}
            </>
          ) : (
            <View style={styles.emptyStateContainer}>
              <MapPin size={40} color={Colors.textLight} />
              <Text style={styles.emptyStateText}>
                Select a destination to see available routes
              </Text>
              <Pressable style={styles.searchButton} onPress={handleSearchPress}>
                <Text style={styles.searchButtonText}>Search Places</Text>
              </Pressable>
            </View>
          )}
        </View>

        {/* Routing Preferences Modal */}
        <RoutingPreferences visible={showPreferences} onClose={() => setShowPreferences(false)} />

        {/* Station Info Modal */}
        <Modal
          visible={showStationModal}
          animationType="slide"
          presentationStyle="pageSheet"
          onRequestClose={handleCloseStationModal}
        >
          <View style={styles.modalContainer}>
            <View style={styles.modalHeader}>
              <View style={styles.modalTitleContainer}>
                <Text style={styles.modalTitle}>{selectedStation?.name || 'Station Info'}</Text>
                <Text style={styles.modalSubtitle}>Live Transit Information</Text>
              </View>
              <Pressable style={styles.closeButton} onPress={handleCloseStationModal}>
                <X size={24} color={Colors.text} />
              </Pressable>
            </View>

            {selectedStationId && (
              <MTALiveArrivals
                stationId={selectedStationId}
                stationType="subway"
                stationName={selectedStation?.name}
              />
            )}
          </View>
        </Modal>
      </ScrollView>
    </View>
>>>>>>> b91a6477
  );
}

const styles = StyleSheet.create({
  // ...existing code...
  // ...existing code...
  gpsStatusBar: {
    position: 'absolute',
    top: 0,
    left: 0,
    right: 0,
    backgroundColor: 'rgba(255, 255, 255, 0.95)',
    paddingVertical: 8,
    paddingHorizontal: 16,
    flexDirection: 'row',
    alignItems: 'center',
    gap: 8,
    zIndex: 1000,
    shadowColor: '#000',
    shadowOpacity: 0.1,
    shadowRadius: 4,
    shadowOffset: { width: 0, height: 2 },
    borderRadius: 4,
  },
<<<<<<< HEAD
  mapImplementationText: {
    fontSize: 10,
    color: Colors.primary,
=======
  gpsStatusBar: {
    position: 'absolute',
    top: 0,
    left: 0,
    right: 0,
    backgroundColor: 'rgba(255, 255, 255, 0.95)',
    paddingVertical: 8,
    paddingHorizontal: 16,
    flexDirection: 'row',
    alignItems: 'center',
    gap: 8,
    zIndex: 1000,
    shadowColor: '#000',
    shadowOpacity: 0.1,
    shadowRadius: 4,
    shadowOffset: { width: 0, height: 2 },
    elevation: 3,
  },
  gpsIndicator: {
    width: 8,
    height: 8,
    borderRadius: 4,
    backgroundColor: Colors.primary,
  },
  gpsStatusText: {
    fontSize: 12,
    color: Colors.text,
>>>>>>> b91a6477
    fontWeight: '600',
  },
  mapContainer: {
    height: Platform.select({
      web: Math.min(screenHeight * 0.55, 540),
      default: screenHeight * 0.45,
    }),
    minHeight: 360,
    width: '100%',
    backgroundColor: Colors.border,
    overflow: 'hidden',
  },
  scrollableContent: {
    flex: 1,
  },
  scrollContentContainer: {
    paddingBottom: 32,
  },
  contentContainer: {
    flex: 1,
    padding: 16,
  },
  routesContainer: {
    gap: 12,
  },
  locationBar: {
    flexDirection: 'row',
    backgroundColor: Colors.card,
    borderRadius: 12,
    padding: 16,
    marginBottom: 16,
  },
  locationPins: {
    alignItems: 'center',
    marginRight: 16,
  },
  locationPin: {
    width: 28,
    height: 28,
    borderRadius: 14,
    justifyContent: 'center',
    alignItems: 'center',
  },
  originPin: {
    backgroundColor: Colors.primary,
  },
  destinationPin: {
    backgroundColor: Colors.secondary,
  },
  locationConnector: {
    width: 2,
    height: 24,
    backgroundColor: Colors.border,
  },
  locationTexts: {
    flex: 1,
  },
  locationButton: {
    paddingVertical: 8,
    justifyContent: 'center',
  },
  locationText: {
    fontSize: 16,
    color: Colors.text,
  },
  placeholderText: {
    color: Colors.textLight,
  },
  searchIcon: {
    position: 'absolute',
    right: 0,
  },
  sectionTitle: {
    fontSize: 18,
    fontWeight: '700',
    color: Colors.text,
    marginBottom: 16,
  },
  emptyStateContainer: {
    alignItems: 'center',
    justifyContent: 'center',
    padding: 32,
    minHeight: 200,
  },
  emptyStateText: {
    marginTop: 16,
    marginBottom: 24,
    fontSize: 16,
    color: Colors.textLight,
    textAlign: 'center',
  },
  searchButton: {
    backgroundColor: Colors.primary,
    paddingVertical: 12,
    paddingHorizontal: 24,
    borderRadius: 8,
  },
  searchButtonText: {
    color: '#FFFFFF',
    fontSize: 16,
    fontWeight: '600',
  },
  modalContainer: {
    flex: 1,
    backgroundColor: Colors.background,
  },
  modalHeader: {
    flexDirection: 'row',
    alignItems: 'center',
    justifyContent: 'space-between',
    padding: 16,
    borderBottomWidth: 1,
    borderBottomColor: Colors.border,
  },
  modalTitleContainer: {
    flex: 1,
  },
  modalTitle: {
    fontSize: 20,
    fontWeight: '700',
    color: Colors.text,
  },
  modalSubtitle: {
    fontSize: 14,
    color: Colors.textLight,
    marginTop: 2,
  },
  closeButton: {
    padding: 8,
    borderRadius: 8,
  },
  controlsRow: {
    flexDirection: 'row',
    alignItems: 'center',
    justifyContent: 'space-between',
    marginBottom: 16,
  },
  travelModeContainer: {
    flex: 1,
    marginRight: 12,
  },
  preferencesButton: {
    padding: 12,
    borderRadius: 8,
    backgroundColor: Colors.primary + '15',
  },
  loadingContainer: {
    alignItems: 'center',
    justifyContent: 'center',
    padding: 32,
    backgroundColor: Colors.card,
    borderRadius: 12,
    marginBottom: 16,
  },
  loadingText: {
    fontSize: 16,
    color: Colors.text,
    marginTop: 12,
    fontWeight: '600',
  },
  loadingSubtext: {
    fontSize: 14,
    color: Colors.textLight,
    marginTop: 4,
  },
  errorContainer: {
    alignItems: 'center',
    justifyContent: 'center',
    padding: 20,
    backgroundColor: Colors.error + '10',
    borderRadius: 12,
    marginBottom: 16,
    borderWidth: 1,
    borderColor: Colors.error + '30',
  },
  errorText: {
    fontSize: 16,
    color: Colors.error,
    textAlign: 'center',
    marginVertical: 8,
  },
  retryButton: {
    backgroundColor: Colors.error,
    paddingHorizontal: 16,
    paddingVertical: 8,
    borderRadius: 6,
    marginTop: 8,
  },
  retryButtonText: {
    color: 'white',
    fontSize: 14,
    fontWeight: '600',
  },
  routesHeader: {
    flexDirection: 'row',
    alignItems: 'center',
    justifyContent: 'space-between',
    marginBottom: 16,
  },
  advancedBadge: {
    flexDirection: 'row',
    alignItems: 'center',
    backgroundColor: Colors.success + '15',
    paddingHorizontal: 8,
    paddingVertical: 4,
    borderRadius: 6,
    gap: 4,
  },
  advancedBadgeText: {
    fontSize: 12,
    color: Colors.success,
    fontWeight: '600',
  },
  insightsContainer: {
    backgroundColor: Colors.primary + '10',
    borderRadius: 12,
    padding: 16,
    marginTop: 16,
    borderLeftWidth: 4,
    borderLeftColor: Colors.primary,
  },
  insightsTitle: {
    fontSize: 16,
    fontWeight: '600',
    color: Colors.primary,
    marginBottom: 8,
  },
  insightText: {
    fontSize: 14,
    color: Colors.text,
    marginBottom: 4,
    lineHeight: 20,
  },
  modalContainer: {
    flex: 1,
    backgroundColor: Colors.background,
  },
  modalHeader: {
    flexDirection: "row",
    alignItems: "center",
    justifyContent: "space-between",
    padding: 16,
    borderBottomWidth: 1,
    borderBottomColor: Colors.border,
  },
  modalTitleContainer: {
    flex: 1,
  },
  modalTitle: {
    fontSize: 20,
    fontWeight: "700",
    color: Colors.text,
  },
  modalSubtitle: {
    fontSize: 14,
    color: Colors.textLight,
    marginTop: 2,
  },
  closeButton: {
    padding: 8,
    borderRadius: 8,
  },
  controlsRow: {
    flexDirection: "row",
    alignItems: "center",
    justifyContent: "space-between",
    marginBottom: 16,
  },
  travelModeContainer: {
    flex: 1,
    marginRight: 12,
  },
  preferencesButton: {
    padding: 12,
    borderRadius: 8,
    backgroundColor: Colors.primary + '15',
  },
  loadingContainer: {
    alignItems: "center",
    justifyContent: "center",
    padding: 32,
    backgroundColor: Colors.card,
    borderRadius: 12,
    marginBottom: 16,
  },
  loadingText: {
    fontSize: 16,
    color: Colors.text,
    marginTop: 12,
    fontWeight: "600",
  },
  loadingSubtext: {
    fontSize: 14,
    color: Colors.textLight,
    marginTop: 4,
  },
  errorContainer: {
    alignItems: "center",
    justifyContent: "center",
    padding: 20,
    backgroundColor: Colors.error + '10',
    borderRadius: 12,
    marginBottom: 16,
    borderWidth: 1,
    borderColor: Colors.error + '30',
  },
  errorText: {
    fontSize: 16,
    color: Colors.error,
    textAlign: "center",
    marginVertical: 8,
  },
  retryButton: {
    backgroundColor: Colors.error,
    paddingHorizontal: 16,
    paddingVertical: 8,
    borderRadius: 6,
    marginTop: 8,
  },
  retryButtonText: {
    color: "white",
    fontSize: 14,
    fontWeight: "600",
  },
  routesHeader: {
    flexDirection: "row",
    alignItems: "center",
    justifyContent: "space-between",
    marginBottom: 16,
  },
  advancedBadge: {
    flexDirection: "row",
    alignItems: "center",
    backgroundColor: Colors.success + '15',
    paddingHorizontal: 8,
    paddingVertical: 4,
    borderRadius: 6,
    gap: 4,
  },
  advancedBadgeText: {
    fontSize: 12,
    color: Colors.success,
    fontWeight: "600",
  },
  insightsContainer: {
    backgroundColor: Colors.primary + '10',
    borderRadius: 12,
    padding: 16,
    marginTop: 16,
    borderLeftWidth: 4,
    borderLeftColor: Colors.primary,
  },
  insightsTitle: {
    fontSize: 16,
    fontWeight: "600",
    color: Colors.primary,
    marginBottom: 8,
  },
  insightText: {
    fontSize: 14,
    color: Colors.text,
    marginBottom: 4,
    lineHeight: 20,
  },
});<|MERGE_RESOLUTION|>--- conflicted
+++ resolved
@@ -1,4 +1,3 @@
-<<<<<<< HEAD
 import React, { useEffect, useMemo, useState } from "react";
 // (View, Text already imported below)
 import { GestureHandlerRootView } from 'react-native-gesture-handler';
@@ -173,39 +172,6 @@
 import { isMapLibreAvailable } from "@/components/MapLibreMap";
 import { useRouteORS } from "@/hooks/useRouteORS";
 import Config from "@/utils/config";
-=======
-import React, { useEffect, useMemo, useState } from 'react';
-import {
-  StyleSheet,
-  Text,
-  View,
-  ScrollView,
-  Pressable,
-  Dimensions,
-  Platform,
-  Modal,
-  ActivityIndicator,
-  UIManager,
-} from 'react-native';
-import { useRouter } from 'expo-router';
-import Colors from '@/constants/colors';
-import InteractiveMap from '@/components/InteractiveMap';
-import RouteCard from '@/components/RouteCard';
-import EnhancedRouteCard from '@/components/EnhancedRouteCard';
-import RoutingPreferences from '@/components/RoutingPreferences';
-import SafetyPanel from '@/components/SafetyPanel';
-import TravelModeSelector from '@/components/TravelModeSelector';
-import MTALiveArrivals from '@/components/MTALiveArrivals';
-import { useNavigationStore } from '@/stores/enhancedNavigationStore';
-import { Route } from '@/types/navigation';
-import { Navigation, MapPin, Search, X, Settings, AlertCircle, Zap } from 'lucide-react-native';
-import useLocation from '@/hooks/useLocation';
-import { findStationById } from '@/config/transit/nyc-stations';
-import MapLibreRouteView from '@/components/MapLibreRouteView';
-import { isMapLibreAvailable } from '@/components/MapLibreMap';
-import { useRouteORS } from '@/hooks/useRouteORS';
-import Config from '@/utils/config';
->>>>>>> b91a6477
 
 const { width: screenWidth, height: screenHeight } = Dimensions.get('window');
 
@@ -215,15 +181,10 @@
   const [selectedStationId, setSelectedStationId] = useState<string | null>(null);
   const [showStationModal, setShowStationModal] = useState(false);
   const [showPreferences, setShowPreferences] = useState(false);
-<<<<<<< HEAD
   const [scrollEnabled, setScrollEnabled] = useState(true);
   
    const mapLibreCameraRef = React.useRef(null);
   const { 
-=======
-
-  const {
->>>>>>> b91a6477
     origin,
     destination,
     availableRoutes,
@@ -239,20 +200,12 @@
     findRoutes,
     selectRoute,
     selectUnifiedRoute,
-<<<<<<< HEAD
     setTravelMode
-=======
-    setTravelMode,
->>>>>>> b91a6477
   } = useNavigationStore();
 
   useEffect(() => {
     // Update origin when location changes, especially when moving from default to real location
-<<<<<<< HEAD
     if (location && (!origin || origin.id === "current-location")) {
-=======
-    if (location && (!origin || origin.id === 'current-location')) {
->>>>>>> b91a6477
       console.log('📍 Updating origin to current location:', location);
       setOrigin({
         id: 'current-location',
@@ -276,7 +229,6 @@
 
   const handleRouteSelect = (route: Route) => {
     selectRoute(route);
-<<<<<<< HEAD
     
     // Also select corresponding unified route if available
     const matchingUnifiedRoute = unifiedRoutes.find(ur => ur.id === route.id);
@@ -451,331 +403,6 @@
         </View>
   </BottomSheetModalProvider>
     </GestureHandlerRootView>
-=======
-
-    // Also select corresponding unified route if available
-    const matchingUnifiedRoute = unifiedRoutes.find((ur) => ur.id === route.id);
-    if (matchingUnifiedRoute) {
-      selectUnifiedRoute(matchingUnifiedRoute);
-    }
-
-    router.push('/(tabs)/transit');
-  };
-
-  const handleSearchPress = () => {
-    router.push('/(tabs)/search');
-  };
-
-  const handlePreferencesPress = () => {
-    setShowPreferences(true);
-  };
-
-  const handleRetryRouting = () => {
-    findRoutes();
-  };
-
-  const handleStationPress = (stationId: string) => {
-    setSelectedStationId(stationId);
-    setShowStationModal(true);
-  };
-
-  const handleCloseStationModal = () => {
-    setShowStationModal(false);
-    setSelectedStationId(null);
-  };
-
-  const selectedStation = selectedStationId ? findStationById(selectedStationId) : null;
-
-  const mapLibreSupported = useMemo(() => {
-    if (!isMapLibreAvailable) {
-      return false;
-    }
-
-    if (Platform.OS === 'web') {
-      return false;
-    }
-
-    const managerNames = ['MapLibreGLMapView', 'RCTMGLMapView'];
-    return managerNames.some((name) => {
-      try {
-        return Boolean((UIManager as any)?.getViewManagerConfig?.(name));
-      } catch {
-        return false;
-      }
-    });
-  }, []);
-
-  useEffect(() => {
-    if (!mapLibreSupported) {
-      console.warn(
-        'MapLibre native module not detected. Falling back to InteractiveMap. Run a development build with the MapLibre module installed to enable advanced map features.',
-      );
-    }
-  }, [mapLibreSupported]);
-
-  const useMapLibre = mapLibreSupported;
-
-  const originCoord = useMemo(
-    () =>
-      origin
-        ? ([origin.coordinates.longitude, origin.coordinates.latitude] as [number, number])
-        : undefined,
-    [origin?.coordinates?.longitude, origin?.coordinates?.latitude],
-  );
-
-  const destinationCoord = useMemo(
-    () =>
-      destination
-        ? ([destination.coordinates.longitude, destination.coordinates.latitude] as [
-            number,
-            number,
-          ])
-        : undefined,
-    [destination?.coordinates?.longitude, destination?.coordinates?.latitude],
-  );
-
-  const { geojson: orsRouteGeoJSON } = useRouteORS(originCoord, destinationCoord, {
-    enabled: Boolean(originCoord && destinationCoord && Config.ROUTING.ORS_API_KEY),
-  });
-
-  return (
-    <View style={styles.container}>
-      {/* GPS Status Indicator */}
-      {locationLoading && (
-        <View style={styles.gpsStatusBar}>
-          <ActivityIndicator size="small" color={Colors.primary} />
-          <Text style={styles.gpsStatusText}>Acquiring GPS location...</Text>
-        </View>
-      )}
-      {!locationLoading && location?.latitude !== 40.7128 && (
-        <View style={styles.gpsStatusBar}>
-          <View style={styles.gpsIndicator} />
-          <Text style={styles.gpsStatusText}>GPS location active</Text>
-        </View>
-      )}
-
-      <View style={styles.mapContainer}>
-        {useMapLibre ? (
-          <MapLibreRouteView
-            origin={origin ?? undefined}
-            destination={destination ?? undefined}
-            routeGeoJSON={orsRouteGeoJSON}
-            onStationPress={handleStationPress}
-            showTransitStations
-          />
-        ) : (
-          <InteractiveMap
-            origin={origin || undefined}
-            destination={destination || undefined}
-            route={selectedRoute || undefined}
-            onStationPress={handleStationPress}
-            showTransitStations
-          />
-        )}
-      </View>
-
-      <ScrollView
-        style={styles.scrollableContent}
-        contentContainerStyle={styles.scrollContentContainer}
-        showsVerticalScrollIndicator={false}
-        bounces={true}
-      >
-        <SafetyPanel
-          currentLocation={location}
-          currentPlace={
-            destination
-              ? {
-                  id: destination.id,
-                  name: destination.name,
-                }
-              : undefined
-          }
-        />
-
-        <View style={styles.contentContainer}>
-          <View style={styles.locationBar}>
-            <View style={styles.locationPins}>
-              <View style={[styles.locationPin, styles.originPin]}>
-                <Navigation size={16} color="#FFFFFF" />
-              </View>
-              <View style={styles.locationConnector} />
-              <View style={[styles.locationPin, styles.destinationPin]}>
-                <MapPin size={16} color="#FFFFFF" />
-              </View>
-            </View>
-
-            <View style={styles.locationTexts}>
-              <Pressable style={styles.locationButton}>
-                <Text style={styles.locationText} numberOfLines={1}>
-                  {origin?.name || 'Select starting point'}
-                </Text>
-              </Pressable>
-
-              <Pressable style={styles.locationButton} onPress={handleSearchPress}>
-                <Text
-                  style={[styles.locationText, !destination && styles.placeholderText]}
-                  numberOfLines={1}
-                >
-                  {destination?.name || 'Where to?'}
-                </Text>
-                {!destination && (
-                  <Search size={16} color={Colors.textLight} style={styles.searchIcon} />
-                )}
-              </Pressable>
-            </View>
-          </View>
-
-          {destination ? (
-            <>
-              <View style={styles.controlsRow}>
-                <View style={styles.travelModeContainer}>
-                  <TravelModeSelector
-                    selectedMode={selectedTravelMode}
-                    onModeChange={setTravelMode}
-                  />
-                </View>
-                <Pressable style={styles.preferencesButton} onPress={handlePreferencesPress}>
-                  <Settings size={20} color={Colors.primary} />
-                </Pressable>
-              </View>
-
-              {/* Loading State */}
-              {isLoadingRoutes && (
-                <View style={styles.loadingContainer}>
-                  <ActivityIndicator size="large" color={Colors.primary} />
-                  <Text style={styles.loadingText}>Finding best routes...</Text>
-                  {routingPreferences.childAge && (
-                    <Text style={styles.loadingSubtext}>
-                      Optimizing for age {routingPreferences.childAge}
-                    </Text>
-                  )}
-                </View>
-              )}
-
-              {/* Error State */}
-              {routingError && !isLoadingRoutes && (
-                <View style={styles.errorContainer}>
-                  <AlertCircle size={24} color={Colors.error} />
-                  <Text style={styles.errorText}>{routingError}</Text>
-                  <Pressable style={styles.retryButton} onPress={handleRetryRouting}>
-                    <Text style={styles.retryButtonText}>Retry</Text>
-                  </Pressable>
-                </View>
-              )}
-
-              {/* Routes Section */}
-              {!isLoadingRoutes && !routingError && (
-                <>
-                  <View style={styles.routesHeader}>
-                    <Text style={styles.sectionTitle}>
-                      Available Routes (
-                      {useAdvancedRouting ? unifiedRoutes.length : availableRoutes.length})
-                    </Text>
-                    {useAdvancedRouting && (
-                      <View style={styles.advancedBadge}>
-                        <Zap size={12} color={Colors.success} />
-                        <Text style={styles.advancedBadgeText}>Enhanced</Text>
-                      </View>
-                    )}
-                  </View>
-
-                  <View style={styles.routesContainer}>
-                    {useAdvancedRouting
-                      ? // Enhanced route cards with scores and additional info
-                        unifiedRoutes.map((unifiedRoute, index) => {
-                          const legacyRoute = availableRoutes.find((r) => r.id === unifiedRoute.id);
-                          return legacyRoute ? (
-                            <EnhancedRouteCard
-                              key={unifiedRoute.id}
-                              route={legacyRoute}
-                              unifiedRoute={unifiedRoute}
-                              onPress={handleRouteSelect}
-                              isSelected={selectedUnifiedRoute?.id === unifiedRoute.id}
-                              showDetailedScores={index === 0} // Show detailed scores for top route
-                            />
-                          ) : null;
-                        })
-                      : // Legacy route cards
-                        availableRoutes.map((route) => (
-                          <RouteCard
-                            key={route.id}
-                            route={route}
-                            onPress={handleRouteSelect}
-                            isSelected={selectedRoute?.id === route.id}
-                          />
-                        ))}
-                  </View>
-
-                  {/* Route insights for enhanced routing */}
-                  {useAdvancedRouting && unifiedRoutes.length > 0 && (
-                    <View style={styles.insightsContainer}>
-                      <Text style={styles.insightsTitle}>Route Insights</Text>
-                      {routingPreferences.childAge && (
-                        <Text style={styles.insightText}>
-                          🛡️ Routes optimized for {routingPreferences.childAge}-year-old safety
-                        </Text>
-                      )}
-                      {routingPreferences.wheelchair && (
-                        <Text style={styles.insightText}>
-                          ♿ Showing only wheelchair accessible routes
-                        </Text>
-                      )}
-                      {unifiedRoutes.some((r) => r.alerts && r.alerts.length > 0) && (
-                        <Text style={styles.insightText}>
-                          ⚠️ Service alerts detected on some routes
-                        </Text>
-                      )}
-                    </View>
-                  )}
-                </>
-              )}
-            </>
-          ) : (
-            <View style={styles.emptyStateContainer}>
-              <MapPin size={40} color={Colors.textLight} />
-              <Text style={styles.emptyStateText}>
-                Select a destination to see available routes
-              </Text>
-              <Pressable style={styles.searchButton} onPress={handleSearchPress}>
-                <Text style={styles.searchButtonText}>Search Places</Text>
-              </Pressable>
-            </View>
-          )}
-        </View>
-
-        {/* Routing Preferences Modal */}
-        <RoutingPreferences visible={showPreferences} onClose={() => setShowPreferences(false)} />
-
-        {/* Station Info Modal */}
-        <Modal
-          visible={showStationModal}
-          animationType="slide"
-          presentationStyle="pageSheet"
-          onRequestClose={handleCloseStationModal}
-        >
-          <View style={styles.modalContainer}>
-            <View style={styles.modalHeader}>
-              <View style={styles.modalTitleContainer}>
-                <Text style={styles.modalTitle}>{selectedStation?.name || 'Station Info'}</Text>
-                <Text style={styles.modalSubtitle}>Live Transit Information</Text>
-              </View>
-              <Pressable style={styles.closeButton} onPress={handleCloseStationModal}>
-                <X size={24} color={Colors.text} />
-              </Pressable>
-            </View>
-
-            {selectedStationId && (
-              <MTALiveArrivals
-                stationId={selectedStationId}
-                stationType="subway"
-                stationName={selectedStation?.name}
-              />
-            )}
-          </View>
-        </Modal>
-      </ScrollView>
-    </View>
->>>>>>> b91a6477
   );
 }
 
@@ -800,39 +427,9 @@
     shadowOffset: { width: 0, height: 2 },
     borderRadius: 4,
   },
-<<<<<<< HEAD
   mapImplementationText: {
     fontSize: 10,
     color: Colors.primary,
-=======
-  gpsStatusBar: {
-    position: 'absolute',
-    top: 0,
-    left: 0,
-    right: 0,
-    backgroundColor: 'rgba(255, 255, 255, 0.95)',
-    paddingVertical: 8,
-    paddingHorizontal: 16,
-    flexDirection: 'row',
-    alignItems: 'center',
-    gap: 8,
-    zIndex: 1000,
-    shadowColor: '#000',
-    shadowOpacity: 0.1,
-    shadowRadius: 4,
-    shadowOffset: { width: 0, height: 2 },
-    elevation: 3,
-  },
-  gpsIndicator: {
-    width: 8,
-    height: 8,
-    borderRadius: 4,
-    backgroundColor: Colors.primary,
-  },
-  gpsStatusText: {
-    fontSize: 12,
-    color: Colors.text,
->>>>>>> b91a6477
     fontWeight: '600',
   },
   mapContainer: {

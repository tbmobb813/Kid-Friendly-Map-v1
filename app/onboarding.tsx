--- conflicted
+++ resolved
@@ -8,11 +8,7 @@
   const router = useRouter();
 
   const handleOnboardingComplete = () => {
-<<<<<<< HEAD
     router.replace("/(tabs)" as any);
-=======
-    router.replace('/(tabs)' as any);
->>>>>>> 65d222b7
   };
 
   return (

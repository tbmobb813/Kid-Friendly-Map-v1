--- conflicted
+++ resolved
@@ -4,7 +4,7 @@
 } catch (e) {
   // If test-utils doesn't exist or errors, don't crash the test runner here.
   // Tests that want to opt-in can still import test-utils directly.
-  // eslint-disable-next-line no-console
+   
   console.warn('jest.setup: failed to load test-utils', e?.message ?? e);
 }
 // Jest setup file: define RN globals expected by app code
@@ -90,10 +90,9 @@
   _origConsoleError.apply(console, args);
 };
 
-<<<<<<< HEAD
 // Attempt to load jest-native matchers if available. Don't fail tests if it's not installed.
 try {
-  // eslint-disable-next-line global-require
+   
   require('@testing-library/jest-native/extend-expect');
 } catch (e) {
   // not critical; tests can still run without these matchers
@@ -102,7 +101,4 @@
 // Default performance multiplier to avoid flaky timing tests on slower CI/machines
 if (!process.env.PERF_TIME_MULTIPLIER) {
   process.env.PERF_TIME_MULTIPLIER = '2.0';
-}
-=======
-import '@testing-library/jest-native/extend-expect';
->>>>>>> 204a1699
+}
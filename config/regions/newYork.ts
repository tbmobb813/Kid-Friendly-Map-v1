import { RegionConfig } from '@/types/region';

export const newYorkConfig: RegionConfig = {
  id: 'nyc',
  name: 'New York City',
  country: 'United States',
  timezone: 'America/New_York',
  currency: 'USD',
  language: 'en',
  coordinates: {
    latitude: 40.7128,
    longitude: -74.006,
  },
  transitSystems: [
    {
<<<<<<< HEAD
      id: "mta-subway",
      name: "MTA Subway",
      type: "subway",
      color: "#0039A6",
      routes: [
        // IRT (Numbered Lines)
        "1", "2", "3", "4", "5", "6", "7",
        // BMT/IND (Lettered Lines)
        "A", "B", "C", "D", "E", "F", "G", "J", "L", "M", "N", "Q", "R", "W", "Z"
      ],
      // Multiple GTFS feeds for different route groups
      feedUrls: [
        "https://api-endpoint.mta.info/Dataservice/mtagtfsfeeds/nyct%2Fgtfs",
        "https://api-endpoint.mta.info/Dataservice/mtagtfsfeeds/nyct%2Fgtfs-ace",
        "https://api-endpoint.mta.info/Dataservice/mtagtfsfeeds/nyct%2Fgtfs-bdfm",
        "https://api-endpoint.mta.info/Dataservice/mtagtfsfeeds/nyct%2Fgtfs-g",
        "https://api-endpoint.mta.info/Dataservice/mtagtfsfeeds/nyct%2Fgtfs-jz",
        "https://api-endpoint.mta.info/Dataservice/mtagtfsfeeds/nyct%2Fgtfs-nqrw",
        "https://api-endpoint.mta.info/Dataservice/mtagtfsfeeds/nyct%2Fgtfs-l"
      ],
      agencyId: "MTA NYCT",
      apiKeyEnv: 'MTA_API_KEY',
      apiKeyHeader: 'x-api-key',
      status: "operational",
      kidFriendlyName: "The Subway",
=======
      id: 'mta-subway',
      name: 'MTA Subway',
      type: 'subway',
      color: '#0039A6',
      routes: [
        // IRT (Numbered Lines)
        '1',
        '2',
        '3',
        '4',
        '5',
        '6',
        '7',
        // BMT/IND (Lettered Lines)
        'A',
        'B',
        'C',
        'D',
        'E',
        'F',
        'G',
        'J',
        'L',
        'M',
        'N',
        'Q',
        'R',
        'W',
        'Z',
      ],
      // Multiple GTFS feeds for different route groups
      feedUrls: [
        'https://api-endpoint.mta.info/Dataservice/mtagtfsfeeds/nyct%2Fgtfs',
        'https://api-endpoint.mta.info/Dataservice/mtagtfsfeeds/nyct%2Fgtfs-ace',
        'https://api-endpoint.mta.info/Dataservice/mtagtfsfeeds/nyct%2Fgtfs-bdfm',
        'https://api-endpoint.mta.info/Dataservice/mtagtfsfeeds/nyct%2Fgtfs-g',
        'https://api-endpoint.mta.info/Dataservice/mtagtfsfeeds/nyct%2Fgtfs-jz',
        'https://api-endpoint.mta.info/Dataservice/mtagtfsfeeds/nyct%2Fgtfs-nqrw',
        'https://api-endpoint.mta.info/Dataservice/mtagtfsfeeds/nyct%2Fgtfs-l',
      ],
      agencyId: 'MTA NYCT',
      apiKeyEnv: 'MTA_API_KEY',
      apiKeyHeader: 'x-api-key',
      status: 'operational',
      kidFriendlyName: 'The Subway',
>>>>>>> b91a6477
      educationalInfo: {
        funFacts: [
          "The subway system has 472 stations - that's more than any other transit system in the world!",
          "The first subway line opened in 1904 - that's over 120 years ago!",
          "Some stations are so deep underground, they're like being in a 6-story building!",
<<<<<<< HEAD
          "The subway runs 24 hours a day, 7 days a week - it never sleeps!",
          "There are 4 different track gauges, but most use standard gauge like trains"
        ],
        safetyTips: [
          "Always hold an adult's hand on the platform",
          "Stand clear of the closing doors - they can be heavy!",
          "Let people get off the train before you get on",
          "Hold onto something when the train is moving",
          "Stay away from the yellow safety line on the platform"
        ],
        howItWorks: [
          "Trains run on electricity from a third rail",
          "The conductor announces stops and opens/closes doors",
          "Different colored lines go to different parts of the city",
          "Express trains skip some stops to go faster",
          "Local trains stop at every station"
        ]
      }
    },
    {
      id: "mta-bus",
      name: "MTA Bus",
      type: "bus",
      color: "#4285F4",
      agencyId: "MTA Bus",
      feedUrls: [
        "https://api-endpoint.mta.info/Dataservice/mtagtfsfeeds/nyct%2Fgtfs-si",
        "https://bustime.mta.info/api/siri/vehicle-monitoring.json"
      ],
      apiKeyEnv: 'MTA_API_KEY',
      apiKeyHeader: 'x-api-key',
      status: "operational",
      kidFriendlyName: "The Bus",
      educationalInfo: {
        funFacts: [
          "MTA buses are blue and white - easy to spot!",
          "There are over 4,000 buses in the fleet",
          "Buses have wheelchair lifts to help everyone ride",
          "Some buses are electric and super quiet!",
          "Bus drivers are trained to help keep everyone safe"
        ],
        safetyTips: [
          "Wait for the bus to completely stop before getting on",
          "Use the handrails when climbing the steps",
          "Sit down or hold on tight while the bus is moving",
          "Press the yellow strip or button to request your stop",
          "Let adults handle paying the fare"
        ],
        howItWorks: [
          "Buses follow set routes with numbered stops",
          "The driver opens the front door for getting on",
          "You can exit from front or back doors",
          "Route numbers tell you which bus goes where",
          "GPS helps buses stay on schedule"
        ]
      }
    },
    {
      id: "lirr",
      name: "Long Island Rail Road",
      type: "train",
      color: "#34A853",
      agencyId: "LIRR",
      feedUrls: [
        "https://api-endpoint.mta.info/Dataservice/mtagtfsfeeds/lirr%2Fgtfs-lirr"
      ],
      apiKeyEnv: 'MTA_API_KEY',
      apiKeyHeader: 'x-api-key',
      status: "operational",
      kidFriendlyName: "The Long Island Railroad",
      educationalInfo: {
        funFacts: [
          "LIRR is the busiest commuter railroad in North America!",
          "It connects New York City to Long Island",
          "Some trains are double-decker - two floors of seats!",
          "The railroad has been running for over 185 years",
          "Trains can go up to 80 miles per hour"
        ],
        safetyTips: [
          "Always wait behind the yellow line on the platform",
          "Let adults help you get on and off the train",
          "Stay seated while the train is moving",
          "Keep voices quiet so others can rest",
          "Watch the gap between the train and platform"
        ],
        howItWorks: [
          "Conductors check tickets and announce stops",
          "Different branches go to different parts of Long Island",
          "Peak hours have more frequent service",
          "Electric trains are powered by overhead wires",
          "Some trains have quiet cars for peaceful travel"
        ]
      }
    },
    {
      id: "mta-bridges-tunnels",
      name: "MTA Bridges and Tunnels",
      type: "ferry",
      color: "#FF6B35",
      agencyId: "MTA B&T",
      status: "operational",
      kidFriendlyName: "Bridges and Tunnels",
      educationalInfo: {
        funFacts: [
          "The Verrazzano-Narrows Bridge is so long you can see it curve with the Earth!",
          "The Queens-Midtown Tunnel goes under the East River",
          "Some bridges open up to let tall ships pass through",
          "Bridges use cables and towers to hold up heavy cars and trucks",
          "Engineers designed these to last over 100 years"
        ],
        safetyTips: [
          "Always wear your seatbelt when crossing bridges or tunnels",
          "Let adults handle all the driving and tolls",
          "Look out the window to see amazing views from bridges",
          "Tunnels have special ventilation systems for fresh air",
          "Emergency phones are placed throughout tunnels"
        ],
        howItWorks: [
          "Electronic tolls use E-ZPass or license plate cameras",
          "Bridges expand and contract with temperature changes",
          "Tunnels have powerful fans to move air around",
          "Traffic lights help control the flow of vehicles",
          "Special trucks inspect bridges regularly for safety"
        ]
      }
    }
=======
          'The subway runs 24 hours a day, 7 days a week - it never sleeps!',
          'There are 4 different track gauges, but most use standard gauge like trains',
        ],
        safetyTips: [
          "Always hold an adult's hand on the platform",
          'Stand clear of the closing doors - they can be heavy!',
          'Let people get off the train before you get on',
          'Hold onto something when the train is moving',
          'Stay away from the yellow safety line on the platform',
        ],
        howItWorks: [
          'Trains run on electricity from a third rail',
          'The conductor announces stops and opens/closes doors',
          'Different colored lines go to different parts of the city',
          'Express trains skip some stops to go faster',
          'Local trains stop at every station',
        ],
      },
    },
    {
      id: 'mta-bus',
      name: 'MTA Bus',
      type: 'bus',
      color: '#4285F4',
      agencyId: 'MTA Bus',
      feedUrls: [
        'https://api-endpoint.mta.info/Dataservice/mtagtfsfeeds/nyct%2Fgtfs-si',
        'https://bustime.mta.info/api/siri/vehicle-monitoring.json',
      ],
      apiKeyEnv: 'MTA_API_KEY',
      apiKeyHeader: 'x-api-key',
      status: 'operational',
      kidFriendlyName: 'The Bus',
      educationalInfo: {
        funFacts: [
          'MTA buses are blue and white - easy to spot!',
          'There are over 4,000 buses in the fleet',
          'Buses have wheelchair lifts to help everyone ride',
          'Some buses are electric and super quiet!',
          'Bus drivers are trained to help keep everyone safe',
        ],
        safetyTips: [
          'Wait for the bus to completely stop before getting on',
          'Use the handrails when climbing the steps',
          'Sit down or hold on tight while the bus is moving',
          'Press the yellow strip or button to request your stop',
          'Let adults handle paying the fare',
        ],
        howItWorks: [
          'Buses follow set routes with numbered stops',
          'The driver opens the front door for getting on',
          'You can exit from front or back doors',
          'Route numbers tell you which bus goes where',
          'GPS helps buses stay on schedule',
        ],
      },
    },
    {
      id: 'lirr',
      name: 'Long Island Rail Road',
      type: 'train',
      color: '#34A853',
      agencyId: 'LIRR',
      feedUrls: ['https://api-endpoint.mta.info/Dataservice/mtagtfsfeeds/lirr%2Fgtfs-lirr'],
      apiKeyEnv: 'MTA_API_KEY',
      apiKeyHeader: 'x-api-key',
      status: 'operational',
      kidFriendlyName: 'The Long Island Railroad',
      educationalInfo: {
        funFacts: [
          'LIRR is the busiest commuter railroad in North America!',
          'It connects New York City to Long Island',
          'Some trains are double-decker - two floors of seats!',
          'The railroad has been running for over 185 years',
          'Trains can go up to 80 miles per hour',
        ],
        safetyTips: [
          'Always wait behind the yellow line on the platform',
          'Let adults help you get on and off the train',
          'Stay seated while the train is moving',
          'Keep voices quiet so others can rest',
          'Watch the gap between the train and platform',
        ],
        howItWorks: [
          'Conductors check tickets and announce stops',
          'Different branches go to different parts of Long Island',
          'Peak hours have more frequent service',
          'Electric trains are powered by overhead wires',
          'Some trains have quiet cars for peaceful travel',
        ],
      },
    },
    {
      id: 'mta-bridges-tunnels',
      name: 'MTA Bridges and Tunnels',
      type: 'ferry',
      color: '#FF6B35',
      agencyId: 'MTA B&T',
      status: 'operational',
      kidFriendlyName: 'Bridges and Tunnels',
      educationalInfo: {
        funFacts: [
          'The Verrazzano-Narrows Bridge is so long you can see it curve with the Earth!',
          'The Queens-Midtown Tunnel goes under the East River',
          'Some bridges open up to let tall ships pass through',
          'Bridges use cables and towers to hold up heavy cars and trucks',
          'Engineers designed these to last over 100 years',
        ],
        safetyTips: [
          'Always wear your seatbelt when crossing bridges or tunnels',
          'Let adults handle all the driving and tolls',
          'Look out the window to see amazing views from bridges',
          'Tunnels have special ventilation systems for fresh air',
          'Emergency phones are placed throughout tunnels',
        ],
        howItWorks: [
          'Electronic tolls use E-ZPass or license plate cameras',
          'Bridges expand and contract with temperature changes',
          'Tunnels have powerful fans to move air around',
          'Traffic lights help control the flow of vehicles',
          'Special trucks inspect bridges regularly for safety',
        ],
      },
    },
>>>>>>> b91a6477
  ],
  emergencyNumber: '911',
  safetyTips: [
<<<<<<< HEAD
    "Always stay with a trusted adult when using public transportation",
    "Keep your MetroCard or OMNY card in a safe place",
    "Stand clear of the closing doors - wait for the next train if you're not sure",
    "Let passengers exit before boarding - it's polite and safer",
    "Hold the handrail on escalators and walk on the right side",
    "Stay behind the yellow safety line on subway platforms",
    "If you get separated, find a police officer or MTA employee in a uniform",
    "Keep your voice down on trains so others can rest",
    "Offer your seat to elderly, pregnant, or disabled passengers",
    "Never run on stairs or platforms - they can be slippery"
  ],
  funFacts: [
    "The NYC subway system has 472 stations - more than any other transit system in the world!",
    "The subway runs 24/7, making it one of the few systems that never closes.",
    "Some subway tunnels are over 100 years old - older than your great-grandparents!",
    "The longest subway ride you can take is 2 hours and 45 minutes from the Bronx to Brooklyn!",
    "Central Park has over 25,000 trees from 150 different species!",
    "The subway system moves 5.5 million people every day - that's like moving the entire population of Norway!",
    "Some subway stations are works of art with beautiful mosaics and sculptures",
    "The deepest subway station is 180 feet underground - that's like being in an 18-story building!",
    "There are abandoned subway stations that you can sometimes glimpse from moving trains",
    "The subway system has its own police force, the Transit Police, to keep everyone safe",
    "MetroCards were introduced in 1994, and now we have OMNY tap-to-pay technology",
    "The famous subway map was designed to be easy to read, with straight lines and clear colors"
  ],
  popularPlaces: [
    {
      name: "Central Park",
      category: "park",
      description: "A huge park in Manhattan with playgrounds, lakes, walking paths, and the famous Central Park Zoo! It's like a giant backyard for the whole city.",
      transitInfo: "Take the A, B, C, D trains to 59th St-Columbus Circle, or the 4, 5, 6 trains to 59th St"
    },
    {
      name: "Brooklyn Bridge",
      category: "landmark", 
      description: "A historic bridge connecting Manhattan and Brooklyn with amazing views. It has a special walkway just for people to walk across safely!",
      transitInfo: "Take the 4, 5, 6 trains to Brooklyn Bridge-City Hall station"
    },
    {
      name: "Times Square",
      category: "landmark",
      description: "A busy area with bright lights, theaters, and street performers. It's like a carnival that never stops!",
      transitInfo: "Take the N, Q, R, W, S, 1, 2, 3, 7 trains to Times Sq-42nd St"
    },
    {
      name: "Statue of Liberty",
      category: "landmark",
      description: "A giant green statue on an island that welcomes people to New York. You take a ferry boat to visit her!",
      transitInfo: "Take the 1 train to South Ferry, or the R, W trains to Whitehall St-South Ferry"
    },
    {
      name: "American Museum of Natural History",
      category: "museum",
      description: "A huge museum with dinosaur skeletons, planetarium, and exhibits about animals from around the world!",
      transitInfo: "Take the B, C trains to 81st St-Museum of Natural History"
    },
    {
      name: "Coney Island",
      category: "attraction",
      description: "A fun beach area with an amusement park, boardwalk, and the famous hot dog eating contest!",
      transitInfo: "Take the D, F, N, Q trains to Coney Island-Stillwell Av"
    },
    {
      name: "Bronx Zoo", 
      category: "zoo",
      description: "One of the largest zoos in the world with over 4,000 animals from around the globe!",
      transitInfo: "Take the 2, 5 trains to East Tremont Av-West Farms Sq, then Bx9 bus"
    },
    {
      name: "High Line",
      category: "park",
      description: "A cool park built on old elevated train tracks with gardens, art, and great views of the city!",
      transitInfo: "Take the A, C, E trains to 14th St-8th Av, or L train to 8th Av"
    },
    {
      name: "9/11 Memorial",
      category: "memorial",
      description: "A peaceful place to remember the heroes and people who helped keep New York safe. It has reflecting pools and a museum.",
      transitInfo: "Take the R, W trains to Cortlandt St, or 4, 5, 6 trains to Fulton St"
    },
    {
      name: "Children's Museum of Manhattan",
      category: "museum", 
      description: "A special museum designed just for kids with hands-on exhibits and fun learning activities!",
      transitInfo: "Take the 1 train to 79th St, or B, C trains to 81st St-Museum of Natural History"
    }
=======
    'Always stay with a trusted adult when using public transportation',
    'Keep your MetroCard or OMNY card in a safe place',
    "Stand clear of the closing doors - wait for the next train if you're not sure",
    "Let passengers exit before boarding - it's polite and safer",
    'Hold the handrail on escalators and walk on the right side',
    'Stay behind the yellow safety line on subway platforms',
    'If you get separated, find a police officer or MTA employee in a uniform',
    'Keep your voice down on trains so others can rest',
    'Offer your seat to elderly, pregnant, or disabled passengers',
    'Never run on stairs or platforms - they can be slippery',
  ],
  funFacts: [
    'The NYC subway system has 472 stations - more than any other transit system in the world!',
    'The subway runs 24/7, making it one of the few systems that never closes.',
    'Some subway tunnels are over 100 years old - older than your great-grandparents!',
    'The longest subway ride you can take is 2 hours and 45 minutes from the Bronx to Brooklyn!',
    'Central Park has over 25,000 trees from 150 different species!',
    "The subway system moves 5.5 million people every day - that's like moving the entire population of Norway!",
    'Some subway stations are works of art with beautiful mosaics and sculptures',
    "The deepest subway station is 180 feet underground - that's like being in an 18-story building!",
    'There are abandoned subway stations that you can sometimes glimpse from moving trains',
    'The subway system has its own police force, the Transit Police, to keep everyone safe',
    'MetroCards were introduced in 1994, and now we have OMNY tap-to-pay technology',
    'The famous subway map was designed to be easy to read, with straight lines and clear colors',
  ],
  popularPlaces: [
    {
      name: 'Central Park',
      category: 'park',
      description:
        "A huge park in Manhattan with playgrounds, lakes, walking paths, and the famous Central Park Zoo! It's like a giant backyard for the whole city.",
      transitInfo:
        'Take the A, B, C, D trains to 59th St-Columbus Circle, or the 4, 5, 6 trains to 59th St',
    },
    {
      name: 'Brooklyn Bridge',
      category: 'landmark',
      description:
        'A historic bridge connecting Manhattan and Brooklyn with amazing views. It has a special walkway just for people to walk across safely!',
      transitInfo: 'Take the 4, 5, 6 trains to Brooklyn Bridge-City Hall station',
    },
    {
      name: 'Times Square',
      category: 'landmark',
      description:
        "A busy area with bright lights, theaters, and street performers. It's like a carnival that never stops!",
      transitInfo: 'Take the N, Q, R, W, S, 1, 2, 3, 7 trains to Times Sq-42nd St',
    },
    {
      name: 'Statue of Liberty',
      category: 'landmark',
      description:
        'A giant green statue on an island that welcomes people to New York. You take a ferry boat to visit her!',
      transitInfo:
        'Take the 1 train to South Ferry, or the R, W trains to Whitehall St-South Ferry',
    },
    {
      name: 'American Museum of Natural History',
      category: 'museum',
      description:
        'A huge museum with dinosaur skeletons, planetarium, and exhibits about animals from around the world!',
      transitInfo: 'Take the B, C trains to 81st St-Museum of Natural History',
    },
    {
      name: 'Coney Island',
      category: 'attraction',
      description:
        'A fun beach area with an amusement park, boardwalk, and the famous hot dog eating contest!',
      transitInfo: 'Take the D, F, N, Q trains to Coney Island-Stillwell Av',
    },
    {
      name: 'Bronx Zoo',
      category: 'zoo',
      description:
        'One of the largest zoos in the world with over 4,000 animals from around the globe!',
      transitInfo: 'Take the 2, 5 trains to East Tremont Av-West Farms Sq, then Bx9 bus',
    },
    {
      name: 'High Line',
      category: 'park',
      description:
        'A cool park built on old elevated train tracks with gardens, art, and great views of the city!',
      transitInfo: 'Take the A, C, E trains to 14th St-8th Av, or L train to 8th Av',
    },
    {
      name: '9/11 Memorial',
      category: 'memorial',
      description:
        'A peaceful place to remember the heroes and people who helped keep New York safe. It has reflecting pools and a museum.',
      transitInfo: 'Take the R, W trains to Cortlandt St, or 4, 5, 6 trains to Fulton St',
    },
    {
      name: "Children's Museum of Manhattan",
      category: 'museum',
      description:
        'A special museum designed just for kids with hands-on exhibits and fun learning activities!',
      transitInfo:
        'Take the 1 train to 79th St, or B, C trains to 81st St-Museum of Natural History',
    },
>>>>>>> b91a6477
  ],
  transitApiEndpoint: 'https://api.mta.info/',
  transitApiKey: process.env.MTA_API_KEY,
  mapStyle: 'standard',
};<|MERGE_RESOLUTION|>--- conflicted
+++ resolved
@@ -13,7 +13,6 @@
   },
   transitSystems: [
     {
-<<<<<<< HEAD
       id: "mta-subway",
       name: "MTA Subway",
       type: "subway",
@@ -39,59 +38,11 @@
       apiKeyHeader: 'x-api-key',
       status: "operational",
       kidFriendlyName: "The Subway",
-=======
-      id: 'mta-subway',
-      name: 'MTA Subway',
-      type: 'subway',
-      color: '#0039A6',
-      routes: [
-        // IRT (Numbered Lines)
-        '1',
-        '2',
-        '3',
-        '4',
-        '5',
-        '6',
-        '7',
-        // BMT/IND (Lettered Lines)
-        'A',
-        'B',
-        'C',
-        'D',
-        'E',
-        'F',
-        'G',
-        'J',
-        'L',
-        'M',
-        'N',
-        'Q',
-        'R',
-        'W',
-        'Z',
-      ],
-      // Multiple GTFS feeds for different route groups
-      feedUrls: [
-        'https://api-endpoint.mta.info/Dataservice/mtagtfsfeeds/nyct%2Fgtfs',
-        'https://api-endpoint.mta.info/Dataservice/mtagtfsfeeds/nyct%2Fgtfs-ace',
-        'https://api-endpoint.mta.info/Dataservice/mtagtfsfeeds/nyct%2Fgtfs-bdfm',
-        'https://api-endpoint.mta.info/Dataservice/mtagtfsfeeds/nyct%2Fgtfs-g',
-        'https://api-endpoint.mta.info/Dataservice/mtagtfsfeeds/nyct%2Fgtfs-jz',
-        'https://api-endpoint.mta.info/Dataservice/mtagtfsfeeds/nyct%2Fgtfs-nqrw',
-        'https://api-endpoint.mta.info/Dataservice/mtagtfsfeeds/nyct%2Fgtfs-l',
-      ],
-      agencyId: 'MTA NYCT',
-      apiKeyEnv: 'MTA_API_KEY',
-      apiKeyHeader: 'x-api-key',
-      status: 'operational',
-      kidFriendlyName: 'The Subway',
->>>>>>> b91a6477
       educationalInfo: {
         funFacts: [
           "The subway system has 472 stations - that's more than any other transit system in the world!",
           "The first subway line opened in 1904 - that's over 120 years ago!",
           "Some stations are so deep underground, they're like being in a 6-story building!",
-<<<<<<< HEAD
           "The subway runs 24 hours a day, 7 days a week - it never sleeps!",
           "There are 4 different track gauges, but most use standard gauge like trains"
         ],
@@ -218,136 +169,9 @@
         ]
       }
     }
-=======
-          'The subway runs 24 hours a day, 7 days a week - it never sleeps!',
-          'There are 4 different track gauges, but most use standard gauge like trains',
-        ],
-        safetyTips: [
-          "Always hold an adult's hand on the platform",
-          'Stand clear of the closing doors - they can be heavy!',
-          'Let people get off the train before you get on',
-          'Hold onto something when the train is moving',
-          'Stay away from the yellow safety line on the platform',
-        ],
-        howItWorks: [
-          'Trains run on electricity from a third rail',
-          'The conductor announces stops and opens/closes doors',
-          'Different colored lines go to different parts of the city',
-          'Express trains skip some stops to go faster',
-          'Local trains stop at every station',
-        ],
-      },
-    },
-    {
-      id: 'mta-bus',
-      name: 'MTA Bus',
-      type: 'bus',
-      color: '#4285F4',
-      agencyId: 'MTA Bus',
-      feedUrls: [
-        'https://api-endpoint.mta.info/Dataservice/mtagtfsfeeds/nyct%2Fgtfs-si',
-        'https://bustime.mta.info/api/siri/vehicle-monitoring.json',
-      ],
-      apiKeyEnv: 'MTA_API_KEY',
-      apiKeyHeader: 'x-api-key',
-      status: 'operational',
-      kidFriendlyName: 'The Bus',
-      educationalInfo: {
-        funFacts: [
-          'MTA buses are blue and white - easy to spot!',
-          'There are over 4,000 buses in the fleet',
-          'Buses have wheelchair lifts to help everyone ride',
-          'Some buses are electric and super quiet!',
-          'Bus drivers are trained to help keep everyone safe',
-        ],
-        safetyTips: [
-          'Wait for the bus to completely stop before getting on',
-          'Use the handrails when climbing the steps',
-          'Sit down or hold on tight while the bus is moving',
-          'Press the yellow strip or button to request your stop',
-          'Let adults handle paying the fare',
-        ],
-        howItWorks: [
-          'Buses follow set routes with numbered stops',
-          'The driver opens the front door for getting on',
-          'You can exit from front or back doors',
-          'Route numbers tell you which bus goes where',
-          'GPS helps buses stay on schedule',
-        ],
-      },
-    },
-    {
-      id: 'lirr',
-      name: 'Long Island Rail Road',
-      type: 'train',
-      color: '#34A853',
-      agencyId: 'LIRR',
-      feedUrls: ['https://api-endpoint.mta.info/Dataservice/mtagtfsfeeds/lirr%2Fgtfs-lirr'],
-      apiKeyEnv: 'MTA_API_KEY',
-      apiKeyHeader: 'x-api-key',
-      status: 'operational',
-      kidFriendlyName: 'The Long Island Railroad',
-      educationalInfo: {
-        funFacts: [
-          'LIRR is the busiest commuter railroad in North America!',
-          'It connects New York City to Long Island',
-          'Some trains are double-decker - two floors of seats!',
-          'The railroad has been running for over 185 years',
-          'Trains can go up to 80 miles per hour',
-        ],
-        safetyTips: [
-          'Always wait behind the yellow line on the platform',
-          'Let adults help you get on and off the train',
-          'Stay seated while the train is moving',
-          'Keep voices quiet so others can rest',
-          'Watch the gap between the train and platform',
-        ],
-        howItWorks: [
-          'Conductors check tickets and announce stops',
-          'Different branches go to different parts of Long Island',
-          'Peak hours have more frequent service',
-          'Electric trains are powered by overhead wires',
-          'Some trains have quiet cars for peaceful travel',
-        ],
-      },
-    },
-    {
-      id: 'mta-bridges-tunnels',
-      name: 'MTA Bridges and Tunnels',
-      type: 'ferry',
-      color: '#FF6B35',
-      agencyId: 'MTA B&T',
-      status: 'operational',
-      kidFriendlyName: 'Bridges and Tunnels',
-      educationalInfo: {
-        funFacts: [
-          'The Verrazzano-Narrows Bridge is so long you can see it curve with the Earth!',
-          'The Queens-Midtown Tunnel goes under the East River',
-          'Some bridges open up to let tall ships pass through',
-          'Bridges use cables and towers to hold up heavy cars and trucks',
-          'Engineers designed these to last over 100 years',
-        ],
-        safetyTips: [
-          'Always wear your seatbelt when crossing bridges or tunnels',
-          'Let adults handle all the driving and tolls',
-          'Look out the window to see amazing views from bridges',
-          'Tunnels have special ventilation systems for fresh air',
-          'Emergency phones are placed throughout tunnels',
-        ],
-        howItWorks: [
-          'Electronic tolls use E-ZPass or license plate cameras',
-          'Bridges expand and contract with temperature changes',
-          'Tunnels have powerful fans to move air around',
-          'Traffic lights help control the flow of vehicles',
-          'Special trucks inspect bridges regularly for safety',
-        ],
-      },
-    },
->>>>>>> b91a6477
   ],
   emergencyNumber: '911',
   safetyTips: [
-<<<<<<< HEAD
     "Always stay with a trusted adult when using public transportation",
     "Keep your MetroCard or OMNY card in a safe place",
     "Stand clear of the closing doors - wait for the next train if you're not sure",
@@ -434,107 +258,6 @@
       description: "A special museum designed just for kids with hands-on exhibits and fun learning activities!",
       transitInfo: "Take the 1 train to 79th St, or B, C trains to 81st St-Museum of Natural History"
     }
-=======
-    'Always stay with a trusted adult when using public transportation',
-    'Keep your MetroCard or OMNY card in a safe place',
-    "Stand clear of the closing doors - wait for the next train if you're not sure",
-    "Let passengers exit before boarding - it's polite and safer",
-    'Hold the handrail on escalators and walk on the right side',
-    'Stay behind the yellow safety line on subway platforms',
-    'If you get separated, find a police officer or MTA employee in a uniform',
-    'Keep your voice down on trains so others can rest',
-    'Offer your seat to elderly, pregnant, or disabled passengers',
-    'Never run on stairs or platforms - they can be slippery',
-  ],
-  funFacts: [
-    'The NYC subway system has 472 stations - more than any other transit system in the world!',
-    'The subway runs 24/7, making it one of the few systems that never closes.',
-    'Some subway tunnels are over 100 years old - older than your great-grandparents!',
-    'The longest subway ride you can take is 2 hours and 45 minutes from the Bronx to Brooklyn!',
-    'Central Park has over 25,000 trees from 150 different species!',
-    "The subway system moves 5.5 million people every day - that's like moving the entire population of Norway!",
-    'Some subway stations are works of art with beautiful mosaics and sculptures',
-    "The deepest subway station is 180 feet underground - that's like being in an 18-story building!",
-    'There are abandoned subway stations that you can sometimes glimpse from moving trains',
-    'The subway system has its own police force, the Transit Police, to keep everyone safe',
-    'MetroCards were introduced in 1994, and now we have OMNY tap-to-pay technology',
-    'The famous subway map was designed to be easy to read, with straight lines and clear colors',
-  ],
-  popularPlaces: [
-    {
-      name: 'Central Park',
-      category: 'park',
-      description:
-        "A huge park in Manhattan with playgrounds, lakes, walking paths, and the famous Central Park Zoo! It's like a giant backyard for the whole city.",
-      transitInfo:
-        'Take the A, B, C, D trains to 59th St-Columbus Circle, or the 4, 5, 6 trains to 59th St',
-    },
-    {
-      name: 'Brooklyn Bridge',
-      category: 'landmark',
-      description:
-        'A historic bridge connecting Manhattan and Brooklyn with amazing views. It has a special walkway just for people to walk across safely!',
-      transitInfo: 'Take the 4, 5, 6 trains to Brooklyn Bridge-City Hall station',
-    },
-    {
-      name: 'Times Square',
-      category: 'landmark',
-      description:
-        "A busy area with bright lights, theaters, and street performers. It's like a carnival that never stops!",
-      transitInfo: 'Take the N, Q, R, W, S, 1, 2, 3, 7 trains to Times Sq-42nd St',
-    },
-    {
-      name: 'Statue of Liberty',
-      category: 'landmark',
-      description:
-        'A giant green statue on an island that welcomes people to New York. You take a ferry boat to visit her!',
-      transitInfo:
-        'Take the 1 train to South Ferry, or the R, W trains to Whitehall St-South Ferry',
-    },
-    {
-      name: 'American Museum of Natural History',
-      category: 'museum',
-      description:
-        'A huge museum with dinosaur skeletons, planetarium, and exhibits about animals from around the world!',
-      transitInfo: 'Take the B, C trains to 81st St-Museum of Natural History',
-    },
-    {
-      name: 'Coney Island',
-      category: 'attraction',
-      description:
-        'A fun beach area with an amusement park, boardwalk, and the famous hot dog eating contest!',
-      transitInfo: 'Take the D, F, N, Q trains to Coney Island-Stillwell Av',
-    },
-    {
-      name: 'Bronx Zoo',
-      category: 'zoo',
-      description:
-        'One of the largest zoos in the world with over 4,000 animals from around the globe!',
-      transitInfo: 'Take the 2, 5 trains to East Tremont Av-West Farms Sq, then Bx9 bus',
-    },
-    {
-      name: 'High Line',
-      category: 'park',
-      description:
-        'A cool park built on old elevated train tracks with gardens, art, and great views of the city!',
-      transitInfo: 'Take the A, C, E trains to 14th St-8th Av, or L train to 8th Av',
-    },
-    {
-      name: '9/11 Memorial',
-      category: 'memorial',
-      description:
-        'A peaceful place to remember the heroes and people who helped keep New York safe. It has reflecting pools and a museum.',
-      transitInfo: 'Take the R, W trains to Cortlandt St, or 4, 5, 6 trains to Fulton St',
-    },
-    {
-      name: "Children's Museum of Manhattan",
-      category: 'museum',
-      description:
-        'A special museum designed just for kids with hands-on exhibits and fun learning activities!',
-      transitInfo:
-        'Take the 1 train to 79th St, or B, C trains to 81st St-Museum of Natural History',
-    },
->>>>>>> b91a6477
   ],
   transitApiEndpoint: 'https://api.mta.info/',
   transitApiKey: process.env.MTA_API_KEY,

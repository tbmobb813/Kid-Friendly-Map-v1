--- conflicted
+++ resolved
@@ -1,4 +1,3 @@
-<<<<<<< HEAD
 // Use actual react-native exports for Jest compatibility
 const rn = require('react-native');
 module.exports = {
@@ -6,50 +5,6 @@
   StyleSheet: rn.StyleSheet,
   Platform: { ...rn.Platform, OS: 'android' },
 };
-=======
-// Simple mock of react-native for tests
-const React = require('react');
-
-// Create native host components that RNTL can detect
-const createHostComponent = (name) => {
-  const Component = ({ children, testID, ...props }) => {
-    return React.createElement(name, { testID: testID || `rn-${name}`, ...props }, children);
-  };
-  Component.displayName = name;
-  return Component;
-};
-
-// Export components as both named exports and on the default export
-const components = {
-  View: createHostComponent('View'),
-  Text: createHostComponent('Text'),
-  ScrollView: createHostComponent('ScrollView'),
-  TouchableOpacity: createHostComponent('TouchableOpacity'),
-  TextInput: createHostComponent('TextInput'),
-  Image: createHostComponent('Image'),
-  
-  StyleSheet: {
-    create: (styles) => styles,
-    flatten: (style) => style,
-  },
-  Platform: {
-    OS: 'test',
-    select: (obj) => obj.test || obj.default || obj.android || obj.ios || {},
-  },
-  Dimensions: {
-    get: () => ({ width: 375, height: 812 }),
-  },
-  Animated: {
-    Value: class {
-      constructor() {}
-      interpolate() { return this; }
-      setValue() {}
-    },
-    View: createHostComponent('AnimatedView'),
-    Text: createHostComponent('AnimatedText'),
-  },
-};
 
 // Export all components
-module.exports = components;
->>>>>>> 65d222b7
+module.exports = components;
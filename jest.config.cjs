module.exports = {
  extensionsToTreatAsEsm: ['.ts', '.tsx'],
<<<<<<< HEAD
  globals: {
    'ts-jest': {},
  },
=======
>>>>>>> 39042c9a
  // Ignore helper module that lives inside __tests__ but isn't a test file
  testPathIgnorePatterns: ['/node_modules/', '/server/__tests__/', '/__tests__/test-utils\.(ts|tsx|js)$'],
  transformIgnorePatterns: [
    'node_modules/(?!(react-native|@react-native|expo|@expo|@unimodules|unimodules|sentry-expo|native-base|react-clone-referenced-element|@react-native-community|expo-router|@expo/vector-icons|react-native-svg|react-native-reanimated|@react-navigation|lucide-react-native|@react-native-async-storage)/)',
  ],
  testMatch: ['**/__tests__/**/*.(ts|tsx|js)', '**/*.(test|spec).(ts|tsx|js)'],
  collectCoverageFrom: [
    'components/**/*.{ts,tsx}',
    'hooks/**/*.{ts,tsx}',
    'stores/**/*.{ts,tsx}',
    'utils/**/*.{ts,tsx}',
  '!**/*.d.ts',
  '!**/node_modules/**'
  ],
  coverageThreshold: {
    global: {
      branches: 5,
      functions: 5,
      lines: 5,
      statements: 5,
    },
  },
  moduleNameMapper: {
    '^@/(.*)$': '<rootDir>/$1',
  '^react-native$': '<rootDir>/__mocks__/react-native.js',
  '^react-native/jest/mock$': '<rootDir>/__mocks__/react-native-jest-mock.js',
  '^react-native/jest/setup$': '<rootDir>/__mocks__/react-native-jest-setup.js',
    '^expo-constants$': '<rootDir>/__mocks__/expo-constants.js',
    '^lucide-react-native$': '<rootDir>/__mocks__/lucide-react-native.js',
    '^react-native-svg$': '<rootDir>/__mocks__/react-native-svg.js',
    // Prefer TypeScript source when both .ts and .js exist
    '^utils/(.*)$': '<rootDir>/utils/$1.ts',
  },
  moduleFileExtensions: ['ts', 'tsx', 'js', 'jsx', 'json', 'node'],
  // Explicit transforms instead of relying on the ts-jest preset
  transform: {
    '^.+\\.(ts|tsx)$': ['ts-jest', { useESM: false }],
    '^.+\\.(js|jsx)$': 'babel-jest',
  },
  setupFiles: ['<rootDir>/jest.setup.cjs'],
  setupFilesAfterEnv: ['<rootDir>/jest.setup.js'],
  testEnvironment: 'jsdom',
};<|MERGE_RESOLUTION|>--- conflicted
+++ resolved
@@ -1,11 +1,5 @@
 module.exports = {
   extensionsToTreatAsEsm: ['.ts', '.tsx'],
-<<<<<<< HEAD
-  globals: {
-    'ts-jest': {},
-  },
-=======
->>>>>>> 39042c9a
   // Ignore helper module that lives inside __tests__ but isn't a test file
   testPathIgnorePatterns: ['/node_modules/', '/server/__tests__/', '/__tests__/test-utils\.(ts|tsx|js)$'],
   transformIgnorePatterns: [
